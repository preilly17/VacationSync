--- conflicted
+++ resolved
@@ -85,10 +85,9 @@
   type HotelFormValues,
 } from "@/lib/hotel-form";
 import { apiRequest } from "@/lib/queryClient";
-<<<<<<< HEAD
+
 import { Collapsible, CollapsibleContent, CollapsibleTrigger } from "@/components/ui/collapsible";
-=======
->>>>>>> 2cac3553
+
 
 const TRIP_TAB_KEYS = [
   "calendar",
@@ -1460,11 +1459,10 @@
     enabled: !!tripId,
   });
 
-<<<<<<< HEAD
+
   const [isManualHotelFormOpen, setIsManualHotelFormOpen] = useState(false);
 
-=======
->>>>>>> 2cac3553
+
   const formDefaults = useCallback(
     () => createHotelFormDefaults(tripId, { startDate: trip?.startDate, endDate: trip?.endDate }),
     [tripId, trip?.startDate, trip?.endDate],
@@ -1493,10 +1491,9 @@
         description: "Your hotel booking has been saved to the trip.",
       });
       form.reset(formDefaults());
-<<<<<<< HEAD
+
       setIsManualHotelFormOpen(false);
-=======
->>>>>>> 2cac3553
+
     },
     onError: (error) => {
       if (isUnauthorizedError(error as Error)) {
@@ -1568,7 +1565,6 @@
               Dates: <span className="font-semibold text-neutral-900">{trip?.startDate && trip?.endDate ? `${format(new Date(trip.startDate), 'MMM d, yyyy')} – ${format(new Date(trip.endDate), 'MMM d, yyyy')}` : 'Choose trip dates to prefill the form'}</span>
             </p>
           </div>
-<<<<<<< HEAD
           <Collapsible open={isManualHotelFormOpen} onOpenChange={setIsManualHotelFormOpen}>
             <div className="flex flex-col gap-3 sm:flex-row sm:items-center sm:justify-between">
               <div>
@@ -1603,7 +1599,7 @@
               </Form>
             </CollapsibleContent>
           </Collapsible>
-=======
+
           <Form {...form}>
             <form onSubmit={form.handleSubmit(onSubmit)}>
               <HotelFormFields
@@ -1613,7 +1609,7 @@
               />
             </form>
           </Form>
->>>>>>> 2cac3553
+
         </CardContent>
       </Card>
 
